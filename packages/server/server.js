--- conflicted
+++ resolved
@@ -3,13 +3,7 @@
 import { config } from './utils/config.js';
 import { logger } from './utils/logger.js';
 import { util } from './utils/util.js';
-<<<<<<< HEAD
-import { PromptManager } from './services/manager.js';
-import { initializeMcpServer } from './mcp/initializer.js';
-
-=======
 import { promptManager } from './services/manager.js';
->>>>>>> adf299b7
 
 // 获取prompts目录路径（在启动时可能被覆盖）
 let promptsDir = config.getPromptsDir();
