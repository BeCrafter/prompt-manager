{
  "name": "@becrafter/prompt-manager-core",
  "version": "0.0.24",
  "description": "Core library for managing prompts with MCP protocol",
  "main": "dist/index.js",
  "module": "index.js",
  "type": "module",
  "scripts": {
    "build": "esbuild ./index.js --bundle --outdir=dist --format=esm --platform=node --target=node18",
    "dev": "node --watch ./server.js",
    "start": "node ./server.js",
    "example": "node --experimental-specifier-resolution=node ./example.js",
    "test": "vitest",
    "test:ui": "vitest --ui",
    "test:coverage": "vitest --coverage",
    "lint": "eslint . --ext .js,.mjs --fix",
    "format": "prettier --write .",
    "lint:check": "eslint . --ext .js,.mjs",
    "format:check": "prettier --check .",
    "docs": "jsdoc -c jsdoc.conf.json",
<<<<<<< HEAD
=======
    "docs:typedoc": "typedoc",
>>>>>>> 907d13bc
    "prepare": "husky install"
  },
  "lint-staged": {
    "*.js": [
      "eslint --fix",
      "prettier --write"
    ],
    "*.{json,md,yml,yaml}": [
      "prettier --write"
    ]
  },
  "keywords": [
    "mcp",
    "prompt",
    "prompt-mcp",
    "prompt-manager",
    "library"
  ],
  "author": "BeCrafter",
  "license": "MIT",
  "dependencies": {
    "@electron/asar": "^4.0.1",
    "@modelcontextprotocol/sdk": "^1.20.2",
    "@npmcli/arborist": "^9.0.0",
    "adm-zip": "^0.5.16",
    "cors": "^2.8.5",
    "dotenv": "^17.2.3",
    "express": "^5.1.0",
    "fs-extra": "^11.2.0",
    "http-proxy-middleware": "^3.0.5",
    "js-yaml": "^4.1.0",
    "multer": "^2.0.2",
    "node-pty": "^1.0.0",
    "ws": "^8.18.0",
    "yaml": "^2.4.1",
    "zod": "^3.23.8"
  },
  "devDependencies": {
    "esbuild": "^0.27.0",
    "vitest": "^1.6.0",
    "eslint": "^8.57.1",
    "prettier": "^3.3.3",
    "@vitest/ui": "^1.6.0",
    "husky": "^9.1.6",
    "lint-staged": "^15.2.10",
    "jsdoc": "^4.0.3",
<<<<<<< HEAD
=======
    "typedoc": "^0.26.7",
>>>>>>> 907d13bc
    "@playwright/test": "^1.48.0",
    "playwright": "^1.48.0"
  },
  "publishConfig": {
    "access": "public"
  },
  "repository": {
    "type": "git",
    "url": "git+https://github.com/BeCrafter/prompt-manager.git"
  },
  "homepage": "https://github.com/BeCrafter/prompt-manager#readme",
  "bugs": {
    "url": "https://github.com/BeCrafter/prompt-manager/issues"
  }
}<|MERGE_RESOLUTION|>--- conflicted
+++ resolved
@@ -18,10 +18,6 @@
     "lint:check": "eslint . --ext .js,.mjs",
     "format:check": "prettier --check .",
     "docs": "jsdoc -c jsdoc.conf.json",
-<<<<<<< HEAD
-=======
-    "docs:typedoc": "typedoc",
->>>>>>> 907d13bc
     "prepare": "husky install"
   },
   "lint-staged": {
@@ -60,20 +56,16 @@
     "zod": "^3.23.8"
   },
   "devDependencies": {
+    "@playwright/test": "^1.48.0",
+    "@vitest/ui": "^1.6.0",
     "esbuild": "^0.27.0",
-    "vitest": "^1.6.0",
     "eslint": "^8.57.1",
+    "husky": "^9.1.6",
+    "jsdoc": "^4.0.3",
+    "lint-staged": "^15.2.10",
+    "playwright": "^1.48.0",
     "prettier": "^3.3.3",
-    "@vitest/ui": "^1.6.0",
-    "husky": "^9.1.6",
-    "lint-staged": "^15.2.10",
-    "jsdoc": "^4.0.3",
-<<<<<<< HEAD
-=======
-    "typedoc": "^0.26.7",
->>>>>>> 907d13bc
-    "@playwright/test": "^1.48.0",
-    "playwright": "^1.48.0"
+    "vitest": "^1.6.0"
   },
   "publishConfig": {
     "access": "public"
